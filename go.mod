--- conflicted
+++ resolved
@@ -1,11 +1,6 @@
 module github.com/UCLALibrary/festerize-go
 
-<<<<<<< HEAD
-go 1.22.1
-toolchain go1.23.1
-=======
 go 1.23.1
->>>>>>> 1631bc79
 
 require (
 	github.com/PuerkitoBio/goquery v1.10.0
